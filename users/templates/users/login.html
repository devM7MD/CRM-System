{% extends 'base.html' %}

<<<<<<< HEAD
{% block title %}Login{% endblock %}

{% block content %}
<div class="min-h-screen flex items-center justify-center bg-gray-50 py-12 px-4 sm:px-6 lg:px-8">
  <div class="max-w-md w-full space-y-8">
    <div>
      <h2 class="mt-6 text-center text-3xl font-extrabold text-gray-900">
        Sign in to your account
      </h2>
      <p class="mt-2 text-center text-sm text-gray-600">
        CRM Fulfillment System
      </p>
    </div>
    
    {% if messages %}
    <div class="rounded-md bg-yellow-50 p-4">
      <div class="flex">
        <div class="flex-shrink-0">
          <svg class="h-5 w-5 text-yellow-400" xmlns="http://www.w3.org/2000/svg" viewBox="0 0 20 20" fill="currentColor">
            <path fill-rule="evenodd" d="M8.257 3.099c.765-1.36 2.722-1.36 3.486 0l5.58 9.92c.75 1.334-.213 2.98-1.742 2.98H4.42c-1.53 0-2.493-1.646-1.743-2.98l5.58-9.92zM11 13a1 1 0 11-2 0 1 1 0 012 0zm-1-8a1 1 0 00-1 1v3a1 1 0 002 0V6a1 1 0 00-1-1z" clip-rule="evenodd" />
          </svg>
        </div>
        <div class="ml-3">
          <h3 class="text-sm font-medium text-yellow-800">
            Attention needed
          </h3>
          <div class="mt-2 text-sm text-yellow-700">
            <ul class="list-disc pl-5 space-y-1">
              {% for message in messages %}
              <li>{{ message }}</li>
              {% endfor %}
            </ul>
          </div>
        </div>
      </div>
    </div>
    {% endif %}
    
    <form class="mt-8 space-y-6" method="POST" action="{% url 'users:login' %}">
      {% csrf_token %}
      
      <div class="rounded-md shadow-sm -space-y-px">
        <div>
          <label for="id_email" class="sr-only">Email address</label>
          <input id="id_email" name="email" type="email" required class="appearance-none rounded-none relative block w-full px-3 py-2 border border-gray-300 placeholder-gray-500 text-gray-900 rounded-t-md focus:outline-none focus:ring-yellow-500 focus:border-yellow-500 focus:z-10 sm:text-sm" placeholder="Email address">
        </div>
        <div>
          <label for="id_password" class="sr-only">Password</label>
          <input id="id_password" name="password" type="password" required class="appearance-none rounded-none relative block w-full px-3 py-2 border border-gray-300 placeholder-gray-500 text-gray-900 rounded-b-md focus:outline-none focus:ring-yellow-500 focus:border-yellow-500 focus:z-10 sm:text-sm" placeholder="Password">
        </div>
=======
{% block title %}{% trans "Login" %}{% endblock %}

{% block extra_css %}
<style>
  .iti__flag {background-image: url("https://cdnjs.cloudflare.com/ajax/libs/intl-tel-input/18.2.1/img/flags.png");}
  @media (-webkit-min-device-pixel-ratio: 2), (min-resolution: 192dpi) {
    .iti__flag {background-image: url("https://cdnjs.cloudflare.com/ajax/libs/intl-tel-input/18.2.1/img/flags@2x.png");}
  }
  
  /* Glass effect */
  .glass-card {
    background: rgba(255, 255, 255, 0.98);
    backdrop-filter: blur(10px);
    -webkit-backdrop-filter: blur(10px);
    border: 1px solid rgba(255, 255, 255, 0.18);
    box-shadow: 0 8px 32px 0 rgba(31, 38, 135, 0.1);
  }
  
  /* Gradient background */
  .bg-gradient {
    background: linear-gradient(135deg, #f0f4f8 0%, #d9e2ec 100%);
  }
  
  /* Input focus animation */
  .input-animated {
    transition: all 0.3s ease;
    border: 1px solid #e5e7eb;
    background-color: #ffffff;
  }
  
  .input-animated:focus {
    border-color: #f59e0b;
    background-color: #fff;
    box-shadow: 0 0 0 3px rgba(245, 158, 11, 0.1);
  }
  
  /* Label animation */
  .label-animated {
    transition: all 0.2s ease;
    pointer-events: none;
  }
  
  .input-animated:focus + .label-animated,
  .input-animated:not(:placeholder-shown) + .label-animated {
    transform: translateY(-1.5rem) scale(0.85);
    color: #f59e0b;
  }
  
  /* Button hover effect */
  .btn-hover-effect {
    transition: all 0.3s ease;
    background: #f59e0b;
  }
  
  .btn-hover-effect:hover {
    background: #f59e0b;
    transform: translateY(-1px);
    box-shadow: 0 4px 6px -1px rgba(245, 158, 11, 0.4);
  }
  
  /* Social button hover */
  .social-btn {
    transition: all 0.2s ease;
  }
  
  .social-btn:hover {
    transform: translateY(-2px);
    box-shadow: 0 2px 4px rgba(0, 0, 0, 0.1);
  }
  
  /* RTL text support */
  .rtl-text {
    direction: rtl;
    text-align: right;
  }
  
  /* Custom scrollbar */
  ::-webkit-scrollbar {
    width: 6px;
  }
  
  ::-webkit-scrollbar-track {
    background: #f1f1f1;
  }
  
  ::-webkit-scrollbar-thumb {
    background: #f59e0b;
    border-radius: 10px;
  }
  
  /* Additional CSS improvements */
  .divider-line {
    height: 1px;
    background-color: #f3f4f6;
    width: 100%;
  }
  
  .card-section {
    padding: 1.5rem;
    border-bottom: 1px solid #f3f4f6;
  }
  
  .card-section:last-child {
    border-bottom: none;
  }
  
  .input-icon {
    color: #f59e0b;
    transition: all 0.2s ease;
  }
  
  .input-animated:focus ~ .input-icon {
    transform: scale(1.1);
  }
  
  .form-header {
    text-align: center;
    margin-bottom: 1.5rem;
  }
  
  .form-header-icon {
    display: inline-flex;
    align-items: center;
    justify-content: center;
    width: 4rem;
    height: 4rem;
    border-radius: 9999px;
    background-color: rgba(245, 158, 11, 0.1);
    margin-bottom: 1rem;
  }
  
  .form-header-icon span {
    color: #f59e0b;
    font-size: 1.875rem;
    font-weight: 700;
  }
  
  .form-header h1 {
    font-size: 1.5rem;
    font-weight: 700;
    color: #1f2937;
    margin-bottom: 0.25rem;
  }
  
  .form-header h2 {
    font-size: 1.125rem;
    font-weight: 500;
    color: #4b5563;
    margin-bottom: 0.25rem;
  }
  
  .form-header p {
    font-size: 0.875rem;
    color: #6b7280;
  }
  
  .social-login-container {
    display: flex;
    justify-content: center;
    gap: 1.5rem;
    padding: 1rem 0;
  }
  
  .register-link-container {
    text-align: center;
    padding: 1.5rem;
    background-color: rgba(249, 250, 251, 0.5);
  }
  
  .register-link {
    color: #f59e0b;
    font-weight: 500;
    transition: color 0.2s ease;
  }
  
  .register-link:hover {
    color: #d97706;
    text-decoration: underline;
  }
</style>
{% endblock %}

{% block content %}
<div class="bg-gradient min-h-screen flex items-center justify-center p-4 sm:p-6 lg:p-8">
  <div class="glass-card w-full max-w-md rounded-2xl overflow-hidden shadow-lg">
    <!-- Logo and Header -->
    <div class="card-section form-header">
      <div class="form-header-icon">
        <span>▲</span>
>>>>>>> f3b6e611
      </div>
      <h1>Atlas services</h1>
      <h2>
        {% trans "Welcome Back" %}
      </h2>
      <p>
        {% trans "Login to manage your fulfillment" %}
      </p>
    </div>

<<<<<<< HEAD
      <div class="flex items-center justify-between">
        <div class="flex items-center">
          <input id="remember_me" name="remember_me" type="checkbox" class="h-4 w-4 text-yellow-600 focus:ring-yellow-500 border-gray-300 rounded">
          <label for="remember_me" class="ml-2 block text-sm text-gray-900">
            Remember me
          </label>
        </div>

        <div class="text-sm">
          <a href="#" class="font-medium text-yellow-600 hover:text-yellow-500">
            Forgot your password?
          </a>
        </div>
      </div>

      <div>
        <button type="submit" class="group relative w-full flex justify-center py-2 px-4 border border-transparent text-sm font-medium rounded-md text-white bg-yellow-600 hover:bg-yellow-700 focus:outline-none focus:ring-2 focus:ring-offset-2 focus:ring-yellow-500">
          Sign in
        </button>
      </div>
      
      {% if form.non_field_errors %}
      <div class="rounded-md bg-red-50 p-4">
        <div class="flex">
          <div class="flex-shrink-0">
            <svg class="h-5 w-5 text-red-400" xmlns="http://www.w3.org/2000/svg" viewBox="0 0 20 20" fill="currentColor">
              <path fill-rule="evenodd" d="M10 18a8 8 0 100-16 8 8 0 000 16zM8.707 7.293a1 1 0 00-1.414 1.414L8.586 10l-1.293 1.293a1 1 0 101.414 1.414L10 11.414l1.293 1.293a1 1 0 001.414-1.414L11.414 10l1.293-1.293a1 1 0 00-1.414-1.414L10 8.586 8.707 7.293z" clip-rule="evenodd" />
            </svg>
          </div>
          <div class="ml-3">
            <h3 class="text-sm font-medium text-red-800">
              There were errors with your submission
            </h3>
            <div class="mt-2 text-sm text-red-700">
=======
    <div class="divider-line"></div>

    {% if messages %}
    <div class="card-section">
      <div class="rounded-xl bg-amber-50 border-l-4 border-amber-400 p-4 animate-fade-in-down">
        <div class="flex">
          <div class="flex-shrink-0">
            <svg class="h-5 w-5 text-amber-400" xmlns="http://www.w3.org/2000/svg" viewBox="0 0 20 20" fill="currentColor">
              <path fill-rule="evenodd" d="M8.257 3.099c.765-1.36 2.722-1.36 3.486 0l5.58 9.92c.75 1.334-.213 2.98-1.742 2.98H4.42c-1.53 0-2.493-1.646-1.743-2.98l5.58-9.92zM11 13a1 1 0 11-2 0 1 1 0 012 0zm-1-8a1 1 0 00-1 1v3a1 1 0 002 0V6a1 1 0 00-1-1z" clip-rule="evenodd" />
            </svg>
          </div>
          <div class="ml-3">
            <h3 class="text-sm font-medium text-amber-800">
              {% trans "Attention needed" %}
            </h3>
            <div class="mt-2 text-sm text-amber-700">
>>>>>>> f3b6e611
              <ul class="list-disc pl-5 space-y-1">
                {% for error in form.non_field_errors %}
                <li>{{ error }}</li>
                {% endfor %}
              </ul>
            </div>
          </div>
        </div>
      </div>
<<<<<<< HEAD
      {% endif %}
    </form>
    
    <div class="text-center mt-4">
      <p class="text-sm text-gray-600">
        Don't have an account? 
        <a href="{% url 'users:register' %}" class="font-medium text-yellow-600 hover:text-yellow-500">
          Register here
=======
    </div>
    {% endif %}
    
    <form method="POST" class="card-section space-y-5">
      {% csrf_token %}
      
      <!-- Email Field -->
      <div class="relative">
        <div class="absolute inset-y-0 left-0 pl-3 flex items-center pointer-events-none">
          <svg class="h-5 w-5 input-icon" xmlns="http://www.w3.org/2000/svg" viewBox="0 0 20 20" fill="currentColor">
            <path d="M2.003 5.884L10 9.882l7.997-3.998A2 2 0 0016 4H4a2 2 0 00-1.997 1.884z" />
            <path d="M18 8.118l-8 4-8-4V14a2 2 0 002 2h12a2 2 0 002-2V8.118z" />
          </svg>
        </div>
        <input id="id_email" name="email" type="email" required 
               class="input-animated block w-full pl-10 pr-3 py-3 rounded-xl text-gray-900 placeholder-transparent focus:outline-none" 
               placeholder=" ">
        <label for="id_email" 
               class="label-animated absolute top-3 left-10 text-gray-500">
          {% trans "عنوان بريد إلكتروني" %}
        </label>
        {% if form.email.errors %}
        <p class="mt-2 text-sm text-red-600">{{ form.email.errors.0 }}</p>
        {% endif %}
      </div>
      
      <!-- Password Field -->
      <div>
        <div class="flex items-center justify-between mb-2">
          <label for="id_password" class="block text-sm font-medium rtl-text text-gray-700">
            {% trans "كلمة المرور" %}
          </label>
          <a href="#" class="text-xs font-medium text-amber-600 hover:text-amber-500 transition-colors">
            {% trans "Forgot password?" %}
          </a>
        </div>
        <div class="relative">
          <div class="absolute inset-y-0 left-0 pl-3 flex items-center pointer-events-none">
            <svg class="h-5 w-5 input-icon" xmlns="http://www.w3.org/2000/svg" viewBox="0 0 20 20" fill="currentColor">
              <path fill-rule="evenodd" d="M5 9V7a5 5 0 0110 0v2a2 2 0 012 2v5a2 2 0 01-2 2H5a2 2 0 01-2-2v-5a2 2 0 012-2zm8-2v2H7V7a3 3 0 016 0z" clip-rule="evenodd" />
            </svg>
          </div>
          <input id="id_password" name="password" type="password" required 
                 class="input-animated block w-full pl-10 pr-3 py-3 rounded-xl text-gray-900 placeholder-transparent focus:outline-none" 
                 placeholder=" ">
          <label for="id_password" 
                 class="label-animated absolute top-3 left-10 text-gray-500">
            {% trans "Your password" %}
          </label>
        </div>
        {% if form.password.errors %}
        <p class="mt-2 text-sm text-red-600">{{ form.password.errors.0 }}</p>
        {% endif %}
      </div>
      
      <!-- Remember Me -->
      <div class="flex items-center">
        <input id="id_remember_me" name="remember_me" type="checkbox" 
               class="h-4 w-4 text-amber-600 focus:ring-amber-500 border-gray-300 rounded">
        <label for="id_remember_me" class="ml-2 block text-sm text-gray-700">
          {% trans "Remember me" %}
        </label>
      </div>

      <!-- Submit Button -->
      <div>
        <button type="submit" 
                class="btn-hover-effect group relative w-full flex justify-center py-3 px-4 border border-transparent text-sm font-medium rounded-xl text-white focus:outline-none">
          <span class="absolute left-0 inset-y-0 flex items-center pl-3">
            <svg class="h-5 w-5 text-amber-200" xmlns="http://www.w3.org/2000/svg" viewBox="0 0 20 20" fill="currentColor" aria-hidden="true">
              <path fill-rule="evenodd" d="M5 9V7a5 5 0 0110 0v2a2 2 0 012 2v5a2 2 0 01-2 2H5a2 2 0 01-2-2v-5a2 2 0 012-2zm8-2v2H7V7a3 3 0 016 0z" clip-rule="evenodd" />
            </svg>
          </span>
          {% trans "Sign in" %}
        </button>
      </div>
      
      {% if form.non_field_errors %}
      <div class="rounded-xl bg-red-50 p-4 border-l-4 border-red-400 animate-fade-in-down">
        <div class="flex">
          <div class="flex-shrink-0">
            <svg class="h-5 w-5 text-red-400" xmlns="http://www.w3.org/2000/svg" viewBox="0 0 20 20" fill="currentColor">
              <path fill-rule="evenodd" d="M10 18a8 8 0 100-16 8 8 0 000 16zM8.707 7.293a1 1 0 00-1.414 1.414L8.586 10l-1.293 1.293a1 1 0 101.414 1.414L10 11.414l1.293 1.293a1 1 0 001.414-1.414L11.414 10l1.293-1.293a1 1 0 00-1.414-1.414L10 8.586 8.707 7.293z" clip-rule="evenodd" />
            </svg>
          </div>
          <div class="ml-3">
            <h3 class="text-sm font-medium text-red-800">
              {% trans "Login failed" %}
            </h3>
            <div class="mt-2 text-sm text-red-700">
              <ul class="list-disc pl-5 space-y-1">
                {% for error in form.non_field_errors %}
                <li>{{ error }}</li>
                {% endfor %}
              </ul>
            </div>
          </div>
        </div>
      </div>
      {% endif %}
    </form>
    
    <!-- Divider -->
    <div class="card-section">
      <div class="relative">
        <div class="absolute inset-0 flex items-center">
          <div class="w-full border-t border-gray-200"></div>
        </div>

      </div>
      
      <!-- Social Login -->
      <div class="social-login-container">

      </div>
    </div>
    
    <!-- Register Link -->
    <div class="register-link-container">
      <p class="text-sm text-gray-600">
        {% trans "Don't have an account?" %}
        <a href="{% url 'users:register' %}" class="font-medium text-amber-600 hover:text-amber-500 transition-colors">
          {% trans "Create one now" %} →
>>>>>>> f3b6e611
        </a>
      </p>
    </div>
  </div>
</div>
<<<<<<< HEAD
{% endblock %} 
=======
{% endblock %}

{% block extra_js %}
<script>
  // Add focus effects and animations
  document.addEventListener('DOMContentLoaded', function() {
    // Set initial state for inputs that might have values (e.g. on form error)
    const inputs = document.querySelectorAll('input[type="email"], input[type="password"]');
    inputs.forEach(input => {
      if (input.value) {
        const label = input.nextElementSibling;
        if (label && label.classList.contains('label-animated')) {
          label.classList.add('transform', '-translate-y-6', 'scale-85', 'text-amber-500');
        }
      }
    }); 
  });
</script>
{% endblock %}
>>>>>>> f3b6e611
<|MERGE_RESOLUTION|>--- conflicted
+++ resolved
@@ -1,57 +1,7 @@
-{% extends 'base.html' %}
-
-<<<<<<< HEAD
-{% block title %}Login{% endblock %}
-
-{% block content %}
-<div class="min-h-screen flex items-center justify-center bg-gray-50 py-12 px-4 sm:px-6 lg:px-8">
-  <div class="max-w-md w-full space-y-8">
-    <div>
-      <h2 class="mt-6 text-center text-3xl font-extrabold text-gray-900">
-        Sign in to your account
-      </h2>
-      <p class="mt-2 text-center text-sm text-gray-600">
-        CRM Fulfillment System
-      </p>
-    </div>
-    
-    {% if messages %}
-    <div class="rounded-md bg-yellow-50 p-4">
-      <div class="flex">
-        <div class="flex-shrink-0">
-          <svg class="h-5 w-5 text-yellow-400" xmlns="http://www.w3.org/2000/svg" viewBox="0 0 20 20" fill="currentColor">
-            <path fill-rule="evenodd" d="M8.257 3.099c.765-1.36 2.722-1.36 3.486 0l5.58 9.92c.75 1.334-.213 2.98-1.742 2.98H4.42c-1.53 0-2.493-1.646-1.743-2.98l5.58-9.92zM11 13a1 1 0 11-2 0 1 1 0 012 0zm-1-8a1 1 0 00-1 1v3a1 1 0 002 0V6a1 1 0 00-1-1z" clip-rule="evenodd" />
-          </svg>
-        </div>
-        <div class="ml-3">
-          <h3 class="text-sm font-medium text-yellow-800">
-            Attention needed
-          </h3>
-          <div class="mt-2 text-sm text-yellow-700">
-            <ul class="list-disc pl-5 space-y-1">
-              {% for message in messages %}
-              <li>{{ message }}</li>
-              {% endfor %}
-            </ul>
-          </div>
-        </div>
-      </div>
-    </div>
-    {% endif %}
-    
-    <form class="mt-8 space-y-6" method="POST" action="{% url 'users:login' %}">
-      {% csrf_token %}
-      
-      <div class="rounded-md shadow-sm -space-y-px">
-        <div>
-          <label for="id_email" class="sr-only">Email address</label>
-          <input id="id_email" name="email" type="email" required class="appearance-none rounded-none relative block w-full px-3 py-2 border border-gray-300 placeholder-gray-500 text-gray-900 rounded-t-md focus:outline-none focus:ring-yellow-500 focus:border-yellow-500 focus:z-10 sm:text-sm" placeholder="Email address">
-        </div>
-        <div>
-          <label for="id_password" class="sr-only">Password</label>
-          <input id="id_password" name="password" type="password" required class="appearance-none rounded-none relative block w-full px-3 py-2 border border-gray-300 placeholder-gray-500 text-gray-900 rounded-b-md focus:outline-none focus:ring-yellow-500 focus:border-yellow-500 focus:z-10 sm:text-sm" placeholder="Password">
-        </div>
-=======
+{% extends 'auth_base.html' %}
+{% load i18n %}
+{% load static %}
+
 {% block title %}{% trans "Login" %}{% endblock %}
 
 {% block extra_css %}
@@ -241,7 +191,6 @@
     <div class="card-section form-header">
       <div class="form-header-icon">
         <span>▲</span>
->>>>>>> f3b6e611
       </div>
       <h1>Atlas services</h1>
       <h2>
@@ -252,42 +201,6 @@
       </p>
     </div>
 
-<<<<<<< HEAD
-      <div class="flex items-center justify-between">
-        <div class="flex items-center">
-          <input id="remember_me" name="remember_me" type="checkbox" class="h-4 w-4 text-yellow-600 focus:ring-yellow-500 border-gray-300 rounded">
-          <label for="remember_me" class="ml-2 block text-sm text-gray-900">
-            Remember me
-          </label>
-        </div>
-
-        <div class="text-sm">
-          <a href="#" class="font-medium text-yellow-600 hover:text-yellow-500">
-            Forgot your password?
-          </a>
-        </div>
-      </div>
-
-      <div>
-        <button type="submit" class="group relative w-full flex justify-center py-2 px-4 border border-transparent text-sm font-medium rounded-md text-white bg-yellow-600 hover:bg-yellow-700 focus:outline-none focus:ring-2 focus:ring-offset-2 focus:ring-yellow-500">
-          Sign in
-        </button>
-      </div>
-      
-      {% if form.non_field_errors %}
-      <div class="rounded-md bg-red-50 p-4">
-        <div class="flex">
-          <div class="flex-shrink-0">
-            <svg class="h-5 w-5 text-red-400" xmlns="http://www.w3.org/2000/svg" viewBox="0 0 20 20" fill="currentColor">
-              <path fill-rule="evenodd" d="M10 18a8 8 0 100-16 8 8 0 000 16zM8.707 7.293a1 1 0 00-1.414 1.414L8.586 10l-1.293 1.293a1 1 0 101.414 1.414L10 11.414l1.293 1.293a1 1 0 001.414-1.414L11.414 10l1.293-1.293a1 1 0 00-1.414-1.414L10 8.586 8.707 7.293z" clip-rule="evenodd" />
-            </svg>
-          </div>
-          <div class="ml-3">
-            <h3 class="text-sm font-medium text-red-800">
-              There were errors with your submission
-            </h3>
-            <div class="mt-2 text-sm text-red-700">
-=======
     <div class="divider-line"></div>
 
     {% if messages %}
@@ -304,26 +217,15 @@
               {% trans "Attention needed" %}
             </h3>
             <div class="mt-2 text-sm text-amber-700">
->>>>>>> f3b6e611
               <ul class="list-disc pl-5 space-y-1">
-                {% for error in form.non_field_errors %}
-                <li>{{ error }}</li>
+                {% for message in messages %}
+                <li>{{ message }}</li>
                 {% endfor %}
               </ul>
             </div>
           </div>
         </div>
       </div>
-<<<<<<< HEAD
-      {% endif %}
-    </form>
-    
-    <div class="text-center mt-4">
-      <p class="text-sm text-gray-600">
-        Don't have an account? 
-        <a href="{% url 'users:register' %}" class="font-medium text-yellow-600 hover:text-yellow-500">
-          Register here
-=======
     </div>
     {% endif %}
     
@@ -447,15 +349,11 @@
         {% trans "Don't have an account?" %}
         <a href="{% url 'users:register' %}" class="font-medium text-amber-600 hover:text-amber-500 transition-colors">
           {% trans "Create one now" %} →
->>>>>>> f3b6e611
         </a>
       </p>
     </div>
   </div>
 </div>
-<<<<<<< HEAD
-{% endblock %} 
-=======
 {% endblock %}
 
 {% block extra_js %}
@@ -474,5 +372,4 @@
     }); 
   });
 </script>
-{% endblock %}
->>>>>>> f3b6e611
+{% endblock %}