--- conflicted
+++ resolved
@@ -1,18 +1,7 @@
-{% extends 'base.html' %}
+{% extends 'auth_base.html' %}
+{% load i18n %}
+{% load static %}
 
-<<<<<<< HEAD
-{% block title %}Register{% endblock %}
-
-{% block content %}
-<div class="min-h-screen flex items-center justify-center bg-gray-50 py-12 px-4 sm:px-6 lg:px-8">
-  <div class="max-w-md w-full space-y-8">
-    <div>
-      <h2 class="mt-6 text-center text-3xl font-extrabold text-gray-900">
-        Create your account
-      </h2>
-      <p class="mt-2 text-center text-sm text-gray-600">
-        Join CRM Fulfillment System
-=======
 {% block title %}{% trans "Register" %}{% endblock %}
 
 {% block extra_css %}
@@ -464,16 +453,11 @@
       </h2>
       <p class="mt-2 text-sm text-gray-600">
         {% trans "Join our platform and start managing your fulfillment" %}
->>>>>>> f3b6e611
       </p>
     </div>
 
     {% if messages %}
-<<<<<<< HEAD
-    <div class="rounded-md bg-yellow-50 p-4">
-=======
     <div class="rounded-md bg-yellow-50 p-4 mb-6 border-l-4 border-yellow-400">
->>>>>>> f3b6e611
       <div class="flex">
         <div class="flex-shrink-0">
           <svg class="h-5 w-5 text-yellow-400" xmlns="http://www.w3.org/2000/svg" viewBox="0 0 20 20" fill="currentColor">
@@ -482,11 +466,7 @@
         </div>
         <div class="ml-3">
           <h3 class="text-sm font-medium text-yellow-800">
-<<<<<<< HEAD
-            Attention needed
-=======
             {% trans "Attention needed" %}
->>>>>>> f3b6e611
           </h3>
           <div class="mt-2 text-sm text-yellow-700">
             <ul class="list-disc pl-5 space-y-1">
@@ -500,20 +480,6 @@
     </div>
     {% endif %}
     
-<<<<<<< HEAD
-    <form class="mt-8 space-y-6" method="POST" enctype="multipart/form-data">
-      {% csrf_token %}
-      
-      <div class="space-y-4">
-        <!-- Full Name -->
-        <div>
-          <label for="id_full_name" class="block text-sm font-medium text-gray-700">Full Name</label>
-          <div class="mt-1">
-            <input id="id_full_name" name="full_name" type="text" required class="appearance-none block w-full px-3 py-2 border border-gray-300 rounded-md shadow-sm placeholder-gray-400 focus:outline-none focus:ring-yellow-500 focus:border-yellow-500 sm:text-sm">
-          </div>
-          {% if form.full_name.errors %}
-          <p class="mt-2 text-sm text-red-600">{{ form.full_name.errors.0 }}</p>
-=======
     <form method="POST" enctype="multipart/form-data">
       {% csrf_token %}
       
@@ -541,86 +507,10 @@
           </div>
           {% if form.full_name.errors %}
           <p class="error-text">{{ form.full_name.errors.0 }}</p>
->>>>>>> f3b6e611
           {% endif %}
         </div>
         
         <!-- Email -->
-<<<<<<< HEAD
-        <div>
-          <label for="id_email" class="block text-sm font-medium text-gray-700">Email address</label>
-          <div class="mt-1">
-            <input id="id_email" name="email" type="email" required class="appearance-none block w-full px-3 py-2 border border-gray-300 rounded-md shadow-sm placeholder-gray-400 focus:outline-none focus:ring-yellow-500 focus:border-yellow-500 sm:text-sm">
-          </div>
-          {% if form.email.errors %}
-          <p class="mt-2 text-sm text-red-600">{{ form.email.errors.0 }}</p>
-          {% endif %}
-        </div>
-        
-        <!-- Phone -->
-        <div>
-          <label for="id_phone_number" class="block text-sm font-medium text-gray-700">Phone</label>
-          <div class="mt-1">
-            <input id="id_phone_number" name="phone_number" type="tel" required class="appearance-none block w-full px-3 py-2 border border-gray-300 rounded-md shadow-sm placeholder-gray-400 focus:outline-none focus:ring-yellow-500 focus:border-yellow-500 sm:text-sm" placeholder="+971501234567">
-          </div>
-          {% if form.phone_number.errors %}
-          <p class="mt-2 text-sm text-red-600">{{ form.phone_number.errors.0 }}</p>
-          {% endif %}
-        </div>
-        
-        <!-- Company Name -->
-        <div>
-          <label for="id_company_name" class="block text-sm font-medium text-gray-700">Company Name</label>
-          <div class="mt-1">
-            <input id="id_company_name" name="company_name" type="text" class="appearance-none block w-full px-3 py-2 border border-gray-300 rounded-md shadow-sm placeholder-gray-400 focus:outline-none focus:ring-yellow-500 focus:border-yellow-500 sm:text-sm">
-          </div>
-          {% if form.company_name.errors %}
-          <p class="mt-2 text-sm text-red-600">{{ form.company_name.errors.0 }}</p>
-          {% endif %}
-        </div>
-        
-        <!-- Country -->
-        <div>
-          <label for="id_country" class="block text-sm font-medium text-gray-700">Country</label>
-          <div class="mt-1">
-            <input id="id_country" name="country" type="text" class="appearance-none block w-full px-3 py-2 border border-gray-300 rounded-md shadow-sm placeholder-gray-400 focus:outline-none focus:ring-yellow-500 focus:border-yellow-500 sm:text-sm">
-          </div>
-          {% if form.country.errors %}
-          <p class="mt-2 text-sm text-red-600">{{ form.country.errors.0 }}</p>
-          {% endif %}
-        </div>
-        
-        <!-- Expected Daily Orders -->
-        <div>
-          <label for="id_expected_daily_orders" class="block text-sm font-medium text-gray-700">Expected Daily Orders</label>
-          <div class="mt-1">
-            <input id="id_expected_daily_orders" name="expected_daily_orders" type="number" min="0" class="appearance-none block w-full px-3 py-2 border border-gray-300 rounded-md shadow-sm placeholder-gray-400 focus:outline-none focus:ring-yellow-500 focus:border-yellow-500 sm:text-sm" value="0">
-          </div>
-          {% if form.expected_daily_orders.errors %}
-          <p class="mt-2 text-sm text-red-600">{{ form.expected_daily_orders.errors.0 }}</p>
-          {% endif %}
-        </div>
-        
-        <!-- Profile Image -->
-        <div>
-          <label for="id_profile_image" class="block text-sm font-medium text-gray-700">Profile Image (Optional)</label>
-          <div class="mt-1">
-            <input id="id_profile_image" name="profile_image" type="file" class="appearance-none block w-full px-3 py-2 border border-gray-300 rounded-md shadow-sm placeholder-gray-400 focus:outline-none focus:ring-yellow-500 focus:border-yellow-500 sm:text-sm">
-          </div>
-          {% if form.profile_image.errors %}
-          <p class="mt-2 text-sm text-red-600">{{ form.profile_image.errors.0 }}</p>
-          {% endif %}
-        </div>
-        
-        <!-- Password -->
-        <div>
-          <label for="id_password1" class="block text-sm font-medium text-gray-700">Password</label>
-          <div class="mt-1">
-            <input id="id_password1" name="password1" type="password" required class="appearance-none block w-full px-3 py-2 border border-gray-300 rounded-md shadow-sm placeholder-gray-400 focus:outline-none focus:ring-yellow-500 focus:border-yellow-500 sm:text-sm">
-          </div>
-          {% if form.password1.errors %}
-          <p class="mt-2 text-sm text-red-600">{{ form.password1.errors.0 }}</p>
-=======
         <div class="form-group">
           <label for="id_email" class="form-label">{% trans "Email address" %}</label>
           <div class="relative">
@@ -751,20 +641,10 @@
           </div>
           {% if form.password1.errors %}
           <p class="error-text">{{ form.password1.errors.0 }}</p>
->>>>>>> f3b6e611
           {% endif %}
         </div>
         
         <!-- Confirm Password -->
-<<<<<<< HEAD
-        <div>
-          <label for="id_password2" class="block text-sm font-medium text-gray-700">Confirm Password</label>
-          <div class="mt-1">
-            <input id="id_password2" name="password2" type="password" required class="appearance-none block w-full px-3 py-2 border border-gray-300 rounded-md shadow-sm placeholder-gray-400 focus:outline-none focus:ring-yellow-500 focus:border-yellow-500 sm:text-sm">
-          </div>
-          {% if form.password2.errors %}
-          <p class="mt-2 text-sm text-red-600">{{ form.password2.errors.0 }}</p>
-=======
         <div class="form-group">
           <label for="id_password2" class="form-label">{% trans "Confirm Password" %}</label>
           <div class="relative">
@@ -777,29 +657,18 @@
           </div>
           {% if form.password2.errors %}
           <p class="error-text">{{ form.password2.errors.0 }}</p>
->>>>>>> f3b6e611
           {% endif %}
         </div>
       </div>
 
-<<<<<<< HEAD
-      <div>
-        <button type="submit" class="group relative w-full flex justify-center py-2 px-4 border border-transparent text-sm font-medium rounded-md text-white bg-yellow-600 hover:bg-yellow-700 focus:outline-none focus:ring-2 focus:ring-offset-2 focus:ring-yellow-500">
-          Register
-=======
       <div class="mt-8">
         <button type="submit" class="btn-primary">
           {% trans "Create Account" %}
->>>>>>> f3b6e611
         </button>
       </div>
       
       {% if form.non_field_errors %}
-<<<<<<< HEAD
-      <div class="rounded-md bg-red-50 p-4">
-=======
       <div class="rounded-md bg-red-50 p-4 mt-6 border-l-4 border-red-400">
->>>>>>> f3b6e611
         <div class="flex">
           <div class="flex-shrink-0">
             <svg class="h-5 w-5 text-red-400" xmlns="http://www.w3.org/2000/svg" viewBox="0 0 20 20" fill="currentColor">
@@ -808,11 +677,7 @@
           </div>
           <div class="ml-3">
             <h3 class="text-sm font-medium text-red-800">
-<<<<<<< HEAD
-              There were errors with your submission
-=======
               {% trans "Registration failed" %}
->>>>>>> f3b6e611
             </h3>
             <div class="mt-2 text-sm text-red-700">
               <ul class="list-disc pl-5 space-y-1">
@@ -827,18 +692,6 @@
       {% endif %}
     </form>
     
-<<<<<<< HEAD
-    <div class="text-center mt-4">
-      <p class="text-sm text-gray-600">
-        Already have an account? 
-        <a href="{% url 'users:login' %}" class="font-medium text-yellow-600 hover:text-yellow-500">
-          Sign in here
-        </a>
-      </p>
-    </div>
-  </div>
-</div>
-=======
     <div class="footer-text">
       <span>{% trans "Already have an account?" %}</span>
       <a href="{% url 'users:login' %}" class="footer-link">
@@ -916,5 +769,4 @@
     });
   });
 </script>
->>>>>>> f3b6e611
 {% endblock %} 